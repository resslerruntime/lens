--- conflicted
+++ resolved
@@ -20,13 +20,8 @@
  */
 
 import { app, ipcMain } from "electron";
-<<<<<<< HEAD
-import semver from "semver";
+import semver, { SemVer } from "semver";
 import { action, computed, makeObservable, observable, reaction } from "mobx";
-=======
-import semver, { SemVer } from "semver";
-import { action, computed, observable, reaction, makeObservable } from "mobx";
->>>>>>> 3988229a
 import { BaseStore } from "../base-store";
 import migrations, { fileNameMigration } from "../../migrations/user-store";
 import { getAppVersion } from "../utils/app-version";
@@ -34,11 +29,7 @@
 import { appEventBus } from "../event-bus";
 import path from "path";
 import { ObservableToggleSet, toJS } from "../../renderer/utils";
-<<<<<<< HEAD
-import { CONSTANTS, DESCRIPTORS, EditorConfiguration, KubeconfigSyncValue, UserPreferencesModel } from "./preferences-helpers";
-=======
-import { DESCRIPTORS, KubeconfigSyncValue, UserPreferencesModel, EditorConfiguration } from "./preferences-helpers";
->>>>>>> 3988229a
+import { CONSTANTS, DESCRIPTORS, KubeconfigSyncValue, UserPreferencesModel, EditorConfiguration } from "./preferences-helpers";
 import logger from "../../main/logger";
 import { getPath } from "../utils/getPath";
 
