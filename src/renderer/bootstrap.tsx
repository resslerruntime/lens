/**
 * Copyright (c) 2021 OpenLens Authors
 *
 * Permission is hereby granted, free of charge, to any person obtaining a copy of
 * this software and associated documentation files (the "Software"), to deal in
 * the Software without restriction, including without limitation the rights to
 * use, copy, modify, merge, publish, distribute, sublicense, and/or sell copies of
 * the Software, and to permit persons to whom the Software is furnished to do so,
 * subject to the following conditions:
 *
 * The above copyright notice and this permission notice shall be included in all
 * copies or substantial portions of the Software.
 *
 * THE SOFTWARE IS PROVIDED "AS IS", WITHOUT WARRANTY OF ANY KIND, EXPRESS OR
 * IMPLIED, INCLUDING BUT NOT LIMITED TO THE WARRANTIES OF MERCHANTABILITY, FITNESS
 * FOR A PARTICULAR PURPOSE AND NONINFRINGEMENT. IN NO EVENT SHALL THE AUTHORS OR
 * COPYRIGHT HOLDERS BE LIABLE FOR ANY CLAIM, DAMAGES OR OTHER LIABILITY, WHETHER
 * IN AN ACTION OF CONTRACT, TORT OR OTHERWISE, ARISING FROM, OUT OF OR IN
 * CONNECTION WITH THE SOFTWARE OR THE USE OR OTHER DEALINGS IN THE SOFTWARE.
 */

import "./components/app.scss";

import React from "react";
import * as Mobx from "mobx";
import * as MobxReact from "mobx-react";
import * as ReactRouter from "react-router";
import * as ReactRouterDom from "react-router-dom";
import * as LensExtensionsCommonApi from "../extensions/common-api";
import * as LensExtensionsRendererApi from "../extensions/renderer-api";
import { render } from "react-dom";
import { delay } from "../common/utils";
import { isMac, isDevelopment } from "../common/vars";
import { ClusterStore } from "../common/cluster-store";
import { UserStore } from "../common/user-store";
import { ExtensionDiscovery } from "../extensions/extension-discovery";
import { ExtensionLoader } from "../extensions/extension-loader";
import { HelmRepoManager } from "../main/helm/helm-repo-manager";
import { ExtensionInstallationStateStore } from "./components/+extensions/extension-install.store";
import { DefaultProps } from "./mui-base-theme";
import configurePackages from "../common/configure-packages";
import * as initializers from "./initializers";
import { HotbarStore } from "../common/hotbar-store";
import { WeblinkStore } from "../common/weblink-store";
import { ExtensionsStore } from "../extensions/extensions-store";
import { FilesystemProvisionerStore } from "../main/extension-filesystem";
import { ThemeStore } from "./theme.store";
import { SentryInit } from "../common/sentry";
import { TerminalStore } from "./components/dock/terminal.store";
<<<<<<< HEAD
=======
import cloudsMidnight from "./monaco-themes/Clouds Midnight.json";
import { AppPaths } from "../common/app-paths";

if (process.isMainFrame) {
  SentryInit();
}
>>>>>>> bcb18668

configurePackages();

/**
 * If this is a development build, wait a second to attach
 * Chrome Debugger to renderer process
 * https://stackoverflow.com/questions/52844870/debugging-electron-renderer-process-with-vscode
 */
async function attachChromeDebugger() {
  if (isDevelopment) {
    await delay(1000);
  }
}

type AppComponent = React.ComponentType & {
  init?(rootElem: HTMLElement): Promise<void>;
};

export async function bootstrap(comp: () => Promise<AppComponent>) {
  await AppPaths.init();
  const rootElem = document.getElementById("app");

  UserStore.createInstance();

  await attachChromeDebugger();
  rootElem.classList.toggle("is-mac", isMac);

  initializers.initRegistries();
  initializers.initCommandRegistry();
  initializers.initEntitySettingsRegistry();
  initializers.initKubeObjectMenuRegistry();
  initializers.intiKubeObjectDetailRegistry();
  initializers.initWelcomeMenuRegistry();
  initializers.initWorkloadsOverviewDetailRegistry();
  initializers.initCatalogEntityDetailRegistry();
  initializers.initCatalogCategoryRegistryEntries();
  initializers.initCatalog();
  initializers.initIpcRendererListeners();

  ExtensionLoader.createInstance().init();
  ExtensionDiscovery.createInstance().init();

  // ClusterStore depends on: UserStore
  const cs = ClusterStore.createInstance();

  await cs.loadInitialOnRenderer();

  // HotbarStore depends on: ClusterStore
  HotbarStore.createInstance();
  ExtensionsStore.createInstance();
  FilesystemProvisionerStore.createInstance();

  // ThemeStore depends on: UserStore
  ThemeStore.createInstance();

  // TerminalStore depends on: ThemeStore
  TerminalStore.createInstance();
  WeblinkStore.createInstance();

  ExtensionInstallationStateStore.bindIpcListeners();
  HelmRepoManager.createInstance(); // initialize the manager

  // Register additional store listeners
  cs.registerIpcListener();

  // init app's dependencies if any
  const App = await comp();

  await App.init(rootElem);

  render(<>
    {isMac && <div id="draggable-top" />}
    {DefaultProps(App)}
  </>, rootElem);
}

// run
bootstrap(
  async () => process.isMainFrame
    ? (await import("./lens-app")).LensApp
    : (await import("./components/app")).App
);


/**
 * Exports for virtual package "@k8slens/extensions" for renderer-process.
 * All exporting names available in global runtime scope:
 * e.g. Devtools -> Console -> window.LensExtensions (renderer)
 */
const LensExtensions = {
  Common: LensExtensionsCommonApi,
  Renderer: LensExtensionsRendererApi,
};

export {
  React,
  ReactRouter,
  ReactRouterDom,
  Mobx,
  MobxReact,
  LensExtensions,
};<|MERGE_RESOLUTION|>--- conflicted
+++ resolved
@@ -47,15 +47,11 @@
 import { ThemeStore } from "./theme.store";
 import { SentryInit } from "../common/sentry";
 import { TerminalStore } from "./components/dock/terminal.store";
-<<<<<<< HEAD
-=======
-import cloudsMidnight from "./monaco-themes/Clouds Midnight.json";
 import { AppPaths } from "../common/app-paths";
 
 if (process.isMainFrame) {
   SentryInit();
 }
->>>>>>> bcb18668
 
 configurePackages();
 
