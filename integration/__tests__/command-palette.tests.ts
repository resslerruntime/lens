--- conflicted
+++ resolved
@@ -1,6 +1,3 @@
-<<<<<<< HEAD
-import type { Application } from "spectron";
-=======
 /**
  * Copyright (c) 2021 OpenLens Authors
  *
@@ -21,8 +18,8 @@
  * IN AN ACTION OF CONTRACT, TORT OR OTHERWISE, ARISING FROM, OUT OF OR IN
  * CONNECTION WITH THE SOFTWARE OR THE USE OR OTHER DEALINGS IN THE SOFTWARE.
  */
-import { Application } from "spectron";
->>>>>>> f8b939bf
+
+import type { Application } from "spectron";
 import * as utils from "../helpers/utils";
 
 jest.setTimeout(60000);
