// Main process

import "../common/system-ca";
import "../common/prometheus-providers";
import * as Mobx from "mobx";
import * as LensExtensions from "../extensions/core-api";
import { app, dialog, powerMonitor } from "electron";
import { appName } from "../common/vars";
import path from "path";
import { LensProxy } from "./lens-proxy";
import { WindowManager } from "./window-manager";
import { ClusterManager } from "./cluster-manager";
import { shellSync } from "./shell-sync";
import { getFreePort } from "./port";
import { mangleProxyEnv } from "./proxy-env";
import { registerFileProtocol } from "../common/register-protocol";
import logger from "./logger";
import { clusterStore } from "../common/cluster-store";
import { userStore } from "../common/user-store";
import { workspaceStore } from "../common/workspace-store";
import { getProxyCertificate } from "./lens-proxy-cert";
import { appEventBus } from "../common/event-bus";
import { extensionLoader } from "../extensions/extension-loader";
import { extensionsStore } from "../extensions/extensions-store";
import { InstalledExtension, extensionDiscovery } from "../extensions/extension-discovery";
import type { LensExtensionId } from "../extensions/lens-extension";
import { installDeveloperTools } from "./developer-tools";
import { filesystemProvisionerStore } from "./extension-filesystem";
import { getAppVersion, getAppVersionFromProxyServer } from "../common/utils";
import { bindBroadcastHandlers } from "../common/ipc";
import { startUpdateChecking } from "./app-updater";

const workingDir = path.join(app.getPath("appData"), appName);
let proxyPort: number;
let proxyServer: LensProxy;
let clusterManager: ClusterManager;
let windowManager: WindowManager;

app.setName(appName);

if (!process.env.CICD) {
  app.setPath("userData", workingDir);
}

mangleProxyEnv();

if (app.commandLine.getSwitchValue("proxy-server") !== "") {
  process.env.HTTPS_PROXY = app.commandLine.getSwitchValue("proxy-server");
}

const instanceLock = app.requestSingleInstanceLock();

if (!instanceLock) {
  app.exit();
}

app.on("second-instance", () => {
  windowManager?.ensureMainWindow();
});

if (process.env.LENS_DISABLE_GPU) {
  app.disableHardwareAcceleration();
}

app.on("ready", async () => {
  logger.info(`🚀 Starting Lens from "${workingDir}"`);
  logger.info("🐚 Syncing shell environment");
  await shellSync();

  bindBroadcastHandlers();

  powerMonitor.on("shutdown", () => {
    app.exit();
  });

  registerFileProtocol("static", __static);

  await installDeveloperTools();

  logger.info("💾 Loading stores");
  // preload
  await Promise.all([
    userStore.load(),
    clusterStore.load(),
    workspaceStore.load(),
    extensionsStore.load(),
    filesystemProvisionerStore.load(),
  ]);

  // find free port
  try {
    logger.info("🔑 Getting free port for LensProxy server");
    proxyPort = await getFreePort();
  } catch (error) {
    logger.error(error);
    dialog.showErrorBox("Lens Error", "Could not find a free port for the cluster proxy");
    app.exit();
  }

  // create cluster manager
  clusterManager = ClusterManager.getInstance<ClusterManager>(proxyPort);

  // run proxy
  try {
    logger.info("🔌 Starting LensProxy");
    // eslint-disable-next-line unused-imports/no-unused-vars-ts
    proxyServer = LensProxy.create(proxyPort, clusterManager);
  } catch (error) {
    logger.error(`Could not start proxy (127.0.0:${proxyPort}): ${error?.message}`);
    dialog.showErrorBox("Lens Error", `Could not start proxy (127.0.0:${proxyPort}): ${error?.message || "unknown error"}`);
    app.exit();
  }

<<<<<<< HEAD
  const proxyCert = getProxyCertificate();

  app.on("certificate-error", (event: Electron.Event, webContents: Electron.WebContents, url: string, error: string, certificate: Electron.Certificate, callback: (isTrusted: boolean) => void) => {
    if (certificate.data.trim().replace(/(?:\r\n)/g, "\n") === proxyCert.cert.trim().replace(/(?:\r\n)/g, "\n")) {
      callback(true);
    } else {
      callback(false);
    }
  });
=======
  // test proxy connection
  try {
    logger.info("🔎 Testing LensProxy connection ...");
    const versionFromProxy = await getAppVersionFromProxyServer(proxyPort);

    if (getAppVersion() !== versionFromProxy) {
      logger.error(`Proxy server responded with invalid response`);
    }
    logger.info("⚡ LensProxy connection OK");
  } catch (error) {
    logger.error("Checking proxy server connection failed", error);
  }
>>>>>>> c0ef006c

  extensionLoader.init();
  extensionDiscovery.init();

  logger.info("🖥️  Starting WindowManager");
  windowManager = WindowManager.getInstance<WindowManager>(proxyPort);
  windowManager.whenLoaded.then(() => startUpdateChecking());

  logger.info("🧩 Initializing extensions");

  // call after windowManager to see splash earlier
  try {
    const extensions = await extensionDiscovery.load();

    // Start watching after bundled extensions are loaded
    extensionDiscovery.watchExtensions();

    // Subscribe to extensions that are copied or deleted to/from the extensions folder
    extensionDiscovery.events.on("add", (extension: InstalledExtension) => {
      extensionLoader.addExtension(extension);
    });
    extensionDiscovery.events.on("remove", (lensExtensionId: LensExtensionId) => {
      extensionLoader.removeExtension(lensExtensionId);
    });

    extensionLoader.initExtensions(extensions);
  } catch (error) {
    dialog.showErrorBox("Lens Error", `Could not load extensions${error?.message ? `: ${error.message}` : ""}`);
    console.error(error);
    console.trace();
  }

  setTimeout(() => {
    appEventBus.emit({ name: "service", action: "start" });
  }, 1000);
});

app.on("activate", (event, hasVisibleWindows) => {
  logger.info("APP:ACTIVATE", { hasVisibleWindows });

  if (!hasVisibleWindows) {
    windowManager?.initMainWindow(false);
  }
});

// Quit app on Cmd+Q (MacOS)
app.on("will-quit", (event) => {
  logger.info("APP:QUIT");
  appEventBus.emit({name: "app", action: "close"});
  event.preventDefault(); // prevent app's default shutdown (e.g. required for telemetry, etc.)
  clusterManager?.stop(); // close cluster connections

  return; // skip exit to make tray work, to quit go to app's global menu or tray's menu
});

// Extensions-api runtime exports
export const LensExtensionsApi = {
  ...LensExtensions,
};

export {
  Mobx,
  LensExtensionsApi as LensExtensions,
};<|MERGE_RESOLUTION|>--- conflicted
+++ resolved
@@ -111,7 +111,6 @@
     app.exit();
   }
 
-<<<<<<< HEAD
   const proxyCert = getProxyCertificate();
 
   app.on("certificate-error", (event: Electron.Event, webContents: Electron.WebContents, url: string, error: string, certificate: Electron.Certificate, callback: (isTrusted: boolean) => void) => {
@@ -121,7 +120,7 @@
       callback(false);
     }
   });
-=======
+
   // test proxy connection
   try {
     logger.info("🔎 Testing LensProxy connection ...");
@@ -134,7 +133,6 @@
   } catch (error) {
     logger.error("Checking proxy server connection failed", error);
   }
->>>>>>> c0ef006c
 
   extensionLoader.init();
   extensionDiscovery.init();
