--- conflicted
+++ resolved
@@ -28,12 +28,7 @@
 import * as ReactRouterDom from "react-router-dom";
 import * as LensExtensionsCommonApi from "../extensions/common-api";
 import * as LensExtensionsRendererApi from "../extensions/renderer-api";
-<<<<<<< HEAD
-import { render, unmountComponentAtNode } from "react-dom";
-=======
-import { monaco } from "react-monaco-editor";
 import { render } from "react-dom";
->>>>>>> a3765211
 import { delay } from "../common/utils";
 import { isMac, isDevelopment } from "../common/vars";
 import { ClusterStore } from "../common/cluster-store";
