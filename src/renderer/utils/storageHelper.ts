/**
 * Copyright (c) 2021 OpenLens Authors
 *
 * Permission is hereby granted, free of charge, to any person obtaining a copy of
 * this software and associated documentation files (the "Software"), to deal in
 * the Software without restriction, including without limitation the rights to
 * use, copy, modify, merge, publish, distribute, sublicense, and/or sell copies of
 * the Software, and to permit persons to whom the Software is furnished to do so,
 * subject to the following conditions:
 *
 * The above copyright notice and this permission notice shall be included in all
 * copies or substantial portions of the Software.
 *
 * THE SOFTWARE IS PROVIDED "AS IS", WITHOUT WARRANTY OF ANY KIND, EXPRESS OR
 * IMPLIED, INCLUDING BUT NOT LIMITED TO THE WARRANTIES OF MERCHANTABILITY, FITNESS
 * FOR A PARTICULAR PURPOSE AND NONINFRINGEMENT. IN NO EVENT SHALL THE AUTHORS OR
 * COPYRIGHT HOLDERS BE LIABLE FOR ANY CLAIM, DAMAGES OR OTHER LIABILITY, WHETHER
 * IN AN ACTION OF CONTRACT, TORT OR OTHERWISE, ARISING FROM, OUT OF OR IN
 * CONNECTION WITH THE SOFTWARE OR THE USE OR OTHER DEALINGS IN THE SOFTWARE.
 */

// Helper for working with storages (e.g. window.localStorage, NodeJS/file-system, etc.)
<<<<<<< HEAD

import { action, comparer, IReactionDisposer, IReactionOptions, makeObservable, observable, reaction, toJS, when, } from "mobx";
import produce, { Draft } from "immer";
import { isEqual, isFunction, isPlainObject } from "lodash";
=======
import { action, comparer, makeObservable, observable, toJS, when, } from "mobx";
import produce, { Draft, isDraft } from "immer";
import { isEqual } from "lodash";
>>>>>>> 86da6260
import logger from "../../main/logger";
import { disposer } from "../../common/utils";

export interface StorageAdapter<T> {
  [metadata: string]: any;
  getItem(key: string): T | Promise<T>;
  setItem(key: string, value: T): void;
  removeItem(key: string): void;
  onChange?(change: { key: string, value: T, oldValue?: T }): void;
}

export interface StorageHelperOptions<T> {
  autoInit?: boolean; // start preloading data immediately, default: true
  autoSave?: boolean; // bind auto-saving changes to storage-adapter, default: true
  storage: StorageAdapter<T>;
  defaultValue: T;
}

export class StorageHelper<T> {
  static logPrefix = "[StorageHelper]:";
  readonly storage: StorageAdapter<T>;
  public dispose = disposer();

  private data = observable.box<T>(undefined, {
    deep: true,
    equals: comparer.structural,
  });

  @observable initialized = false;

  get whenReady() {
    return when(() => this.initialized);
  }

  get defaultValue(): T {
    // return as-is since options.defaultValue might be a getter too
    return this.options.defaultValue;
  }

  constructor(readonly key: string, private options: StorageHelperOptions<T>) {
    makeObservable(this);

    const { storage, autoInit = true, autoSave = true } = options;

    this.storage = storage;

    if (autoInit) {
      this.init();
    }

    if (autoSave) {
      this.dispose.push(this.bindAutoSave());
    }
  }

  protected bindAutoSave(options: IReactionOptions = {}): IReactionDisposer {
    return reaction(() => this.toJSON(), this.onChange, options);
  }

  private onData = (data: T): void => {
    const notEmpty = data != null;
    const notDefault = !this.isDefaultValue(data);

    if (notEmpty && notDefault) {
      this.merge(data);
    }

    this.initialized = true;
  };

  private onError = (error: any): void => {
    logger.error(`${StorageHelper.logPrefix} loading error: ${error}`, this);
  };

  @action
  init({ force = false } = {}) {
    if (this.initialized && !force) {
      return;
    }

    try {
      const data = this.storage.getItem(this.key);

      if (data instanceof Promise) {
        data.then(this.onData, this.onError);
      } else {
        this.onData(data);
      }
    } catch (error) {
      this.onError(error);
    }
  }

  isDefaultValue(value: T): boolean {
    return isEqual(value, this.defaultValue);
  }

  protected onChange = (value: T, oldValue?: T) => {
    if (!this.initialized) return;

    try {
      if (value == null) {
        this.storage.removeItem(this.key);
      } else {
        this.storage.setItem(this.key, value);
      }

      this.storage.onChange?.({ value, oldValue, key: this.key });
    } catch (error) {
      logger.error(`${StorageHelper.logPrefix} updating storage: ${error}`, this, { value, oldValue });
    }
  };

  get(): T {
    return this.data.get() ?? this.defaultValue;
  }

  @action
  set(value: T) {
    if (this.isDefaultValue(value)) {
      this.reset();
    } else {
      this.data.set(value);
    }
  }

  @action
  reset() {
    this.data.set(undefined);
  }

  @action
  merge(value: Partial<T> | ((draft: Draft<T>) => Partial<T> | void)) {
    const nextValue = produce<T>(this.toJSON(), (draft: Draft<T>) => {

      if (typeof value == "function") {
        const newValue = value(draft);

        // merge returned plain objects from `value-as-callback` usage
        // otherwise `draft` can be just modified inside a callback without returning any value (void)
        if (newValue && !isDraft(newValue)) {
          Object.assign(draft, newValue);
        }
      } else {
        Object.assign(draft, value);
      }
    });

    this.set(nextValue);
  }

  toJSON(): T {
    return toJS(this.get());
  }
}<|MERGE_RESOLUTION|>--- conflicted
+++ resolved
@@ -20,16 +20,9 @@
  */
 
 // Helper for working with storages (e.g. window.localStorage, NodeJS/file-system, etc.)
-<<<<<<< HEAD
-
 import { action, comparer, IReactionDisposer, IReactionOptions, makeObservable, observable, reaction, toJS, when, } from "mobx";
-import produce, { Draft } from "immer";
-import { isEqual, isFunction, isPlainObject } from "lodash";
-=======
-import { action, comparer, makeObservable, observable, toJS, when, } from "mobx";
 import produce, { Draft, isDraft } from "immer";
 import { isEqual } from "lodash";
->>>>>>> 86da6260
 import logger from "../../main/logger";
 import { disposer } from "../../common/utils";
 
