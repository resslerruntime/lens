{
  "name": "open-lens",
  "productName": "OpenLens",
  "description": "OpenLens - Open Source IDE for Kubernetes",
  "homepage": "https://github.com/lensapp/lens",
  "version": "5.3.0-alpha.2",
  "main": "static/build/main.js",
  "copyright": "© 2021 OpenLens Authors",
  "license": "MIT",
  "author": {
    "name": "OpenLens Authors",
    "email": "info@k8slens.dev"
  },
  "scripts": {
    "dev": "concurrently -i -k \"yarn run dev-run -C\" yarn:dev:*",
    "dev-build": "concurrently yarn:compile:*",
    "debug-build": "concurrently yarn:compile:main yarn:compile:extension-types",
    "dev-run": "nodemon --watch static/build/main.js --exec \"electron --remote-debugging-port=9223 --inspect .\"",
    "dev:main": "yarn run compile:main --watch",
    "dev:renderer": "yarn run webpack-dev-server --config webpack.renderer.ts",
    "dev:extension-types": "yarn run compile:extension-types --watch",
    "compile": "env NODE_ENV=production concurrently yarn:compile:*",
    "compile:main": "yarn run webpack --config webpack.main.ts",
    "compile:renderer": "yarn run webpack --config webpack.renderer.ts",
    "compile:extension-types": "yarn run webpack --config webpack.extensions.ts",
    "npm:fix-build-version": "yarn run ts-node build/set_build_version.ts",
    "npm:fix-package-version": "yarn run ts-node build/set_npm_version.ts",
    "build:linux": "yarn run compile && electron-builder --linux --dir",
    "build:mac": "yarn run compile && electron-builder --mac --dir",
    "build:win": "yarn run compile && electron-builder --win --dir",
    "integration": "jest --runInBand --detectOpenHandles --forceExit integration",
    "dist": "yarn run compile && electron-builder --publish onTag",
    "dist:dir": "yarn run dist --dir -c.compression=store -c.mac.identity=null",
    "download-bins": "concurrently yarn:download:*",
    "download:kubectl": "yarn run ts-node build/download_kubectl.ts",
    "download:helm": "yarn run ts-node build/download_helm.ts",
    "build:tray-icons": "yarn run ts-node build/build_tray_icon.ts",
    "lint": "PROD=true yarn run eslint --ext js,ts,tsx --max-warnings=0 .",
    "lint:fix": "yarn run lint --fix",
    "mkdocs-serve-local": "docker build -t mkdocs-serve-local:latest mkdocs/ && docker run --rm -it -p 8000:8000 -v ${PWD}:/docs mkdocs-serve-local:latest",
    "verify-docs": "docker build -t mkdocs-serve-local:latest mkdocs/ && docker run --rm -v ${PWD}:/docs mkdocs-serve-local:latest build --strict",
    "typedocs-extensions-api": "yarn run typedoc src/extensions/extension-api.ts",
    "version-checkout": "cat package.json | jq '.version' -r | xargs printf \"release/v%s\" | xargs git checkout -b",
    "version-commit": "cat package.json | jq '.version' -r | xargs printf \"release v%s\" | git commit --no-edit -s -F -",
    "version": "yarn run version-checkout && git add package.json && yarn run version-commit",
    "postversion": "git push --set-upstream ${GIT_REMOTE:-origin} release/v$npm_package_version"
  },
  "config": {
    "bundledKubectlVersion": "1.21.2",
    "bundledHelmVersion": "3.6.3",
    "sentryDsn": ""
  },
  "engines": {
    "node": ">=14 <15"
  },
  "jest": {
    "collectCoverage": false,
    "verbose": true,
    "transform": {
      "^.+\\.tsx?$": "ts-jest"
    },
    "moduleNameMapper": {
      "\\.(css|scss)$": "<rootDir>/__mocks__/styleMock.ts",
      "\\.(svg)$": "<rootDir>/__mocks__/imageMock.ts",
      "src/(.*)": "<rootDir>/__mocks__/windowMock.ts"
    },
    "modulePathIgnorePatterns": [
      "<rootDir>/dist",
      "<rootDir>/src/extensions/npm"
    ],
    "setupFiles": [
      "<rootDir>/src/jest.setup.ts",
      "jest-canvas-mock"
    ]
  },
  "build": {
    "generateUpdatesFilesForAllChannels": true,
    "files": [
      "static/build/main.js"
    ],
    "afterSign": "build/notarize.js",
    "extraResources": [
      {
        "from": "locales/",
        "to": "locales/",
        "filter": "**/*.js"
      },
      {
        "from": "static/",
        "to": "static/",
        "filter": "!**/main.js"
      },
      {
        "from": "build/tray",
        "to": "static/icons",
        "filter": "*.png"
      },
      {
        "from": "extensions/",
        "to": "./extensions/",
        "filter": [
          "**/*.tgz",
          "**/package.json",
          "!**/node_modules"
        ]
      },
      {
        "from": "templates/",
        "to": "./templates/",
        "filter": "**/*.yaml"
      },
      "LICENSE"
    ],
    "linux": {
      "category": "Network",
      "artifactName": "${productName}-${version}.${arch}.${ext}",
      "target": [
        "deb",
        "rpm",
        "AppImage"
      ],
      "extraResources": [
        {
          "from": "binaries/client/linux/${arch}/kubectl",
          "to": "./${arch}/kubectl"
        },
        {
          "from": "binaries/client/${arch}/helm3/helm3",
          "to": "./helm3/helm3"
        }
      ]
    },
    "mac": {
      "hardenedRuntime": true,
      "gatekeeperAssess": false,
      "entitlements": "build/entitlements.mac.plist",
      "entitlementsInherit": "build/entitlements.mac.plist",
      "extraResources": [
        {
          "from": "binaries/client/darwin/${arch}/kubectl",
          "to": "./${arch}/kubectl"
        },
        {
          "from": "binaries/client/${arch}/helm3/helm3",
          "to": "./helm3/helm3"
        }
      ]
    },
    "win": {
      "target": [
        "nsis"
      ],
      "extraResources": [
        {
          "from": "binaries/client/windows/x64/kubectl.exe",
          "to": "./x64/kubectl.exe"
        },
        {
          "from": "binaries/client/windows/ia32/kubectl.exe",
          "to": "./ia32/kubectl.exe"
        },
        {
          "from": "binaries/client/x64/helm3/helm3.exe",
          "to": "./helm3/helm3.exe"
        }
      ]
    },
    "nsis": {
      "include": "build/installer.nsh",
      "oneClick": false,
      "allowToChangeInstallationDirectory": true
    },
    "protocols": {
      "name": "Lens Protocol Handler",
      "schemes": [
        "lens"
      ],
      "role": "Viewer"
    }
  },
  "dependencies": {
    "@electron/remote": "^1.2.2",
    "@hapi/call": "^8.0.1",
    "@hapi/subtext": "^7.0.3",
    "@kubernetes/client-node": "^0.15.1",
    "@sentry/electron": "^2.5.0",
    "@sentry/integrations": "^6.10.0",
    "abort-controller": "^3.0.0",
    "array-move": "^3.0.1",
    "auto-bind": "^4.0.0",
    "autobind-decorator": "^2.4.0",
    "await-lock": "^2.1.0",
    "byline": "^5.0.0",
    "chalk": "^4.1.0",
    "chokidar": "^3.4.3",
    "conf": "^7.1.2",
    "crypto-js": "^4.1.1",
    "electron-devtools-installer": "^3.2.0",
    "electron-updater": "^4.6.0",
    "electron-window-state": "^5.0.3",
    "fs-extra": "^9.0.1",
    "glob-to-regexp": "^0.4.1",
    "got": "^11.8.2",
    "grapheme-splitter": "^1.0.4",
    "handlebars": "^4.7.7",
    "http-proxy": "^1.18.1",
    "immer": "^9.0.6",
    "joi": "^17.4.2",
    "js-yaml": "^4.1.0",
    "jsdom": "^16.7.0",
    "jsonpath": "^1.1.1",
    "lodash": "^4.17.15",
    "mac-ca": "^1.0.6",
    "marked": "^2.0.3",
    "md5-file": "^5.0.0",
    "mobx": "^6.3.0",
    "mobx-observable-history": "^2.0.1",
    "mobx-react": "^7.2.0",
    "mock-fs": "^4.14.0",
    "moment": "^2.29.1",
    "moment-timezone": "^0.5.33",
    "monaco-editor": "^0.28.1",
    "monaco-editor-webpack-plugin": "^4.2.0",
    "node-fetch": "^2.6.1",
    "node-pty": "^0.10.1",
    "npm": "^6.14.15",
    "p-limit": "^3.1.0",
    "path-to-regexp": "^6.2.0",
    "proper-lockfile": "^4.1.2",
    "react": "^17.0.2",
    "react-dom": "^17.0.2",
<<<<<<< HEAD
    "react-material-ui-carousel": "^2.3.1",
=======
    "react-material-ui-carousel": "^2.3.5",
    "react-monaco-editor": "^0.44.0",
>>>>>>> e21888c6
    "react-router": "^5.2.0",
    "react-virtualized-auto-sizer": "^1.0.6",
    "readable-stream": "^3.6.0",
    "request": "^2.88.2",
    "request-promise-native": "^1.0.9",
    "rfc6902": "^4.0.2",
    "semver": "^7.3.2",
    "serializr": "^2.0.5",
    "shell-env": "^3.0.1",
    "spdy": "^4.0.2",
    "tar": "^6.1.10",
    "tcp-port-used": "^1.0.2",
    "tempy": "1.0.1",
    "url-parse": "^1.5.3",
    "uuid": "^8.3.2",
    "win-ca": "^3.4.5",
    "winston": "^3.3.3",
    "winston-console-format": "^1.0.8",
    "winston-transport-browserconsole": "^1.0.5",
    "ws": "^7.5.5"
  },
  "devDependencies": {
    "@emeraldpay/hashicon-react": "^0.4.0",
    "@material-ui/core": "^4.12.3",
    "@material-ui/icons": "^4.11.2",
    "@material-ui/lab": "^4.0.0-alpha.60",
    "@pmmmwh/react-refresh-webpack-plugin": "^0.4.3",
    "@sentry/react": "^6.13.3",
    "@sentry/types": "^6.8.0",
    "@testing-library/dom": "^8.9.0",
    "@testing-library/jest-dom": "^5.14.1",
    "@testing-library/react": "^11.2.6",
    "@testing-library/user-event": "^13.2.1",
    "@types/byline": "^4.2.33",
    "@types/chart.js": "^2.9.34",
    "@types/color": "^3.0.2",
    "@types/crypto-js": "^3.1.47",
    "@types/dompurify": "^2.3.1",
    "@types/electron-devtools-installer": "^2.2.0",
    "@types/fs-extra": "^9.0.1",
    "@types/glob-to-regexp": "^0.4.1",
    "@types/hapi": "^18.0.6",
    "@types/hoist-non-react-statics": "^3.3.1",
    "@types/html-webpack-plugin": "^3.2.6",
    "@types/http-proxy": "^1.17.7",
    "@types/jest": "^26.0.24",
    "@types/js-yaml": "^4.0.2",
    "@types/jsdom": "^16.2.13",
    "@types/jsonpath": "^0.2.0",
    "@types/lodash": "^4.14.155",
    "@types/marked": "^2.0.4",
    "@types/md5-file": "^4.0.2",
    "@types/mini-css-extract-plugin": "^0.9.1",
    "@types/mock-fs": "^4.13.1",
    "@types/module-alias": "^2.0.1",
    "@types/node": "14.17.26",
    "@types/node-fetch": "^2.5.12",
    "@types/npm": "^2.0.32",
    "@types/progress-bar-webpack-plugin": "^2.1.2",
    "@types/proper-lockfile": "^4.1.2",
    "@types/randomcolor": "^0.5.6",
    "@types/react": "^17.0.29",
    "@types/react-beautiful-dnd": "^13.1.1",
    "@types/react-dom": "^17.0.9",
    "@types/react-router-dom": "^5.3.1",
    "@types/react-select": "3.1.2",
    "@types/react-table": "^7.7.6",
    "@types/react-virtualized-auto-sizer": "^1.0.1",
    "@types/react-window": "^1.8.5",
    "@types/readable-stream": "^2.3.11",
    "@types/request": "^2.48.7",
    "@types/request-promise-native": "^1.0.18",
    "@types/semver": "^7.2.0",
    "@types/sharp": "^0.28.3",
    "@types/spdy": "^3.4.4",
    "@types/tar": "^4.0.5",
    "@types/tcp-port-used": "^1.0.0",
    "@types/tempy": "^0.3.0",
    "@types/triple-beam": "^1.3.2",
    "@types/url-parse": "^1.4.4",
    "@types/uuid": "^8.3.1",
    "@types/webdriverio": "^4.13.0",
    "@types/webpack": "^4.41.31",
    "@types/webpack-dev-server": "^3.11.6",
    "@types/webpack-env": "^1.16.2",
    "@types/webpack-node-externals": "^1.7.1",
    "@typescript-eslint/eslint-plugin": "^4.33.0",
    "@typescript-eslint/parser": "^4.29.1",
    "ansi_up": "^5.0.1",
    "chart.js": "^2.9.4",
    "circular-dependency-plugin": "^5.2.2",
    "color": "^3.1.2",
    "concurrently": "^5.3.0",
    "css-loader": "^5.2.7",
    "deepdash": "^5.3.9",
    "dompurify": "^2.3.3",
    "electron": "^13.5.1",
    "electron-builder": "^22.11.11",
    "electron-notarize": "^0.3.0",
    "esbuild": "^0.12.24",
    "esbuild-loader": "^2.15.1",
    "eslint": "^7.32.0",
    "eslint-plugin-header": "^3.1.1",
    "eslint-plugin-react": "^7.26.1",
    "eslint-plugin-react-hooks": "^4.2.0",
    "eslint-plugin-unused-imports": "^1.0.1",
    "file-loader": "^6.2.0",
    "flex.box": "^3.4.4",
    "fork-ts-checker-webpack-plugin": "^5.2.1",
    "hoist-non-react-statics": "^3.3.2",
    "html-webpack-plugin": "^4.5.2",
    "identity-obj-proxy": "^3.0.0",
    "include-media": "^1.4.9",
    "jest": "26.6.3",
    "jest-canvas-mock": "^2.3.1",
    "jest-fetch-mock": "^3.0.3",
    "jest-mock-extended": "^1.0.18",
    "make-plural": "^6.2.2",
    "mini-css-extract-plugin": "^1.6.2",
    "node-gyp": "7.1.2",
    "node-loader": "^1.0.3",
    "nodemon": "^2.0.13",
    "playwright": "^1.15.2",
    "postcss": "^8.3.6",
    "postcss-loader": "4.3.0",
    "postinstall-postinstall": "^2.1.0",
    "progress-bar-webpack-plugin": "^2.1.0",
    "randomcolor": "^0.6.2",
    "raw-loader": "^4.0.2",
    "react-beautiful-dnd": "^13.1.0",
    "react-refresh": "^0.9.0",
    "react-router-dom": "^5.3.0",
    "react-select": "3.2.0",
    "react-select-event": "^5.1.0",
    "react-table": "^7.7.0",
    "react-window": "^1.8.5",
    "sass": "^1.43.2",
    "sass-loader": "^8.0.2",
    "sharp": "^0.29.1",
    "style-loader": "^2.0.0",
    "tailwindcss": "^2.2.17",
    "ts-jest": "26.5.6",
    "ts-loader": "^7.0.5",
    "ts-node": "^10.2.1",
    "type-fest": "^1.0.2",
    "typed-emitter": "^1.3.1",
    "typedoc": "0.22.6",
    "typedoc-plugin-markdown": "^3.11.3",
    "typeface-roboto": "^1.1.13",
    "typescript": "^4.4.3",
    "typescript-plugin-css-modules": "^3.4.0",
    "url-loader": "^4.1.1",
    "webpack": "^4.46.0",
    "webpack-cli": "^3.3.12",
    "webpack-dev-server": "^3.11.2",
    "webpack-node-externals": "^1.7.2",
    "what-input": "^5.2.10",
    "xterm": "^4.12.0",
    "xterm-addon-fit": "^0.5.0"
  }
}<|MERGE_RESOLUTION|>--- conflicted
+++ resolved
@@ -229,12 +229,7 @@
     "proper-lockfile": "^4.1.2",
     "react": "^17.0.2",
     "react-dom": "^17.0.2",
-<<<<<<< HEAD
-    "react-material-ui-carousel": "^2.3.1",
-=======
     "react-material-ui-carousel": "^2.3.5",
-    "react-monaco-editor": "^0.44.0",
->>>>>>> e21888c6
     "react-router": "^5.2.0",
     "react-virtualized-auto-sizer": "^1.0.6",
     "readable-stream": "^3.6.0",
