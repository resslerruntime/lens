--- conflicted
+++ resolved
@@ -218,14 +218,9 @@
     "mock-fs": "^4.14.0",
     "moment": "^2.29.1",
     "moment-timezone": "^0.5.33",
-<<<<<<< HEAD
     "monaco-editor": "^0.29.1",
     "monaco-editor-webpack-plugin": "^5.0.0",
-    "node-fetch": "^2.6.5",
-=======
-    "monaco-editor": "^0.26.1",
     "node-fetch": "^2.6.6",
->>>>>>> c7e38052
     "node-pty": "^0.10.1",
     "npm": "^6.14.15",
     "p-limit": "^3.1.0",
