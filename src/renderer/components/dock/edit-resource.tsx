/**
 * Copyright (c) 2021 OpenLens Authors
 *
 * Permission is hereby granted, free of charge, to any person obtaining a copy of
 * this software and associated documentation files (the "Software"), to deal in
 * the Software without restriction, including without limitation the rights to
 * use, copy, modify, merge, publish, distribute, sublicense, and/or sell copies of
 * the Software, and to permit persons to whom the Software is furnished to do so,
 * subject to the following conditions:
 *
 * The above copyright notice and this permission notice shall be included in all
 * copies or substantial portions of the Software.
 *
 * THE SOFTWARE IS PROVIDED "AS IS", WITHOUT WARRANTY OF ANY KIND, EXPRESS OR
 * IMPLIED, INCLUDING BUT NOT LIMITED TO THE WARRANTIES OF MERCHANTABILITY, FITNESS
 * FOR A PARTICULAR PURPOSE AND NONINFRINGEMENT. IN NO EVENT SHALL THE AUTHORS OR
 * COPYRIGHT HOLDERS BE LIABLE FOR ANY CLAIM, DAMAGES OR OTHER LIABILITY, WHETHER
 * IN AN ACTION OF CONTRACT, TORT OR OTHERWISE, ARISING FROM, OUT OF OR IN
 * CONNECTION WITH THE SOFTWARE OR THE USE OR OTHER DEALINGS IN THE SOFTWARE.
 */

import React from "react";
import { observer } from "mobx-react";
import jsYaml from "js-yaml";
import { editResourceStore } from "./edit-resource.store";
import { InfoPanel, InfoPanelProps } from "./info-panel";
import { Badge } from "../badge";
import type { KubeObject } from "../../../common/k8s-api/kube-object";
import { TabKind } from "./dock.store";
import { dockViewsManager } from "./dock.views-manager";

interface Props extends InfoPanelProps {
}

@observer
export class EditResourceInfoPanel extends React.Component<Props> {
  get tabId() {
    return this.props.tabId;
  }

  get resource(): KubeObject | undefined {
    return editResourceStore.getResource(this.tabId);
  }

<<<<<<< HEAD
  get draft(): string {
    return editResourceStore.getData(this.tabId)?.draft;
=======
  @computed get draft(): string {
    if (!this.isReadyForEditing) {
      return ""; // wait until tab's data and kube-object resource are loaded
    }

    const { draft } = editResourceStore.getData(this.tabId);

    if (typeof draft === "string") {
      return draft;
    }

    return yaml.dump(this.resource.toPlainObject()); // dump resource first time
>>>>>>> 8072b44b
  }

  saveDraft(draft: string | object) {
    if (typeof draft === "object") {
<<<<<<< HEAD
      draft = draft ? jsYaml.safeDump(draft) : undefined;
=======
      draft = draft ? yaml.dump(draft) : undefined;
>>>>>>> 8072b44b
    }

    editResourceStore.getData(this.tabId).draft = draft;
  }

  save = async () => {
    const store = editResourceStore.getStore(this.tabId);
<<<<<<< HEAD
    const updatedResource: KubeObject = await store.update(this.resource, jsYaml.safeLoad(this.draft));
=======
    const currentVersion = yaml.load(this.draft);
    const firstVersion = yaml.load(editResourceStore.getData(this.tabId).firstDraft ?? this.draft);
    const patches = createPatch(firstVersion, currentVersion);
    const updatedResource = await store.patch(this.resource, patches);
>>>>>>> 8072b44b

    this.saveDraft(updatedResource.toPlainObject()); // update with new resourceVersion to avoid further errors on save
    const resourceType = updatedResource.kind;
    const resourceName = updatedResource.getName();

    return (
      <p>
        {resourceType} <b>{resourceName}</b> updated.
      </p>
    );
  };

  render() {
    const { resource } = this;

    if (!resource) return null;

    return (
      <InfoPanel
        {...this.props}
        submit={this.save}
        submitLabel="Save"
        submittingMessage="Applying.."
        controls={(
          <div className="resource-info flex gaps align-center">
            <span>Kind:</span> <Badge label={resource.kind}/>
            <span>Name:</span><Badge label={resource.getName()}/>
            <span>Namespace:</span> <Badge label={resource.getNs() || "global"}/>
          </div>
        )}
      />
    );
  }
}

dockViewsManager.register(TabKind.EDIT_RESOURCE, {
  InfoPanel: EditResourceInfoPanel,
  editor: {
    getValue(tabId) {
      return editResourceStore.getData(tabId)?.draft ?? "";
    },
    setValue(tabId, value) {
      editResourceStore.getData(tabId).draft = value;
    },
  }
});<|MERGE_RESOLUTION|>--- conflicted
+++ resolved
@@ -42,10 +42,6 @@
     return editResourceStore.getResource(this.tabId);
   }
 
-<<<<<<< HEAD
-  get draft(): string {
-    return editResourceStore.getData(this.tabId)?.draft;
-=======
   @computed get draft(): string {
     if (!this.isReadyForEditing) {
       return ""; // wait until tab's data and kube-object resource are loaded
@@ -58,39 +54,42 @@
     }
 
     return yaml.dump(this.resource.toPlainObject()); // dump resource first time
->>>>>>> 8072b44b
   }
 
+  @action
   saveDraft(draft: string | object) {
     if (typeof draft === "object") {
-<<<<<<< HEAD
-      draft = draft ? jsYaml.safeDump(draft) : undefined;
-=======
       draft = draft ? yaml.dump(draft) : undefined;
->>>>>>> 8072b44b
     }
 
-    editResourceStore.getData(this.tabId).draft = draft;
+    editResourceStore.setData(this.tabId, {
+      firstDraft: draft, // this must be before the next line
+      ...editResourceStore.getData(this.tabId),
+      draft,
+    });
   }
 
+  onChange = (draft: string, error?: string) => {
+    this.error = error;
+    this.saveDraft(draft);
+  };
+
   save = async () => {
+    if (this.error) {
+      return null;
+    }
+
     const store = editResourceStore.getStore(this.tabId);
-<<<<<<< HEAD
-    const updatedResource: KubeObject = await store.update(this.resource, jsYaml.safeLoad(this.draft));
-=======
     const currentVersion = yaml.load(this.draft);
     const firstVersion = yaml.load(editResourceStore.getData(this.tabId).firstDraft ?? this.draft);
     const patches = createPatch(firstVersion, currentVersion);
     const updatedResource = await store.patch(this.resource, patches);
->>>>>>> 8072b44b
 
-    this.saveDraft(updatedResource.toPlainObject()); // update with new resourceVersion to avoid further errors on save
-    const resourceType = updatedResource.kind;
-    const resourceName = updatedResource.getName();
+    editResourceStore.clearInitialDraft(this.tabId);
 
     return (
       <p>
-        {resourceType} <b>{resourceName}</b> updated.
+        {updatedResource.kind} <b>{updatedResource.getName()}</b> updated.
       </p>
     );
   };
