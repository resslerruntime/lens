--- conflicted
+++ resolved
@@ -20,22 +20,13 @@
  */
 
 import React from "react";
-<<<<<<< HEAD
 import { GroupSelectOption, Select, SelectOption } from "../select";
-import jsYaml from "js-yaml";
+import yaml from "js-yaml";
 import { computed, makeObservable } from "mobx";
-=======
-import path from "path";
-import fs from "fs-extra";
-import {Select, GroupSelectOption, SelectOption} from "../select";
-import yaml from "js-yaml";
-import { observable, makeObservable } from "mobx";
->>>>>>> 8072b44b
 import { observer } from "mobx-react";
 import { createResourceStore } from "./create-resource.store";
 import { InfoPanel, InfoPanelProps } from "./info-panel";
 import * as resourceApplierApi from "../../../common/k8s-api/endpoints/resource-applier.api";
-import type { JsonApiErrorParsed } from "../../../common/k8s-api/json-api";
 import { Notifications } from "../notifications";
 import { TabKind } from "./dock.store";
 import { dockViewsManager } from "./dock.views-manager";
@@ -66,27 +57,12 @@
     return createResourceStore.getData(this.tabId);
   }
 
-  create = async (): Promise<any> => {
-    if (!this.draft) return; // skip: empty draft
+  create = async (): Promise<undefined> => {
+    if (this.error || !this.data.trim()) {
+      // do not save when field is empty or there is an error
+      return null;
+    }
 
-<<<<<<< HEAD
-    // skip empty documents if "---" pasted at the beginning or end
-    const resources = jsYaml.safeLoadAll(this.draft).filter(Boolean);
-    const createdResources: string[] = [];
-    const errors: string[] = [];
-
-    await Promise.all(
-      resources.map(data => {
-        return resourceApplierApi.update(data)
-          .then(item => createdResources.push(item.metadata.name))
-          .catch((err: JsonApiErrorParsed) => errors.push(err.toString()));
-      })
-    );
-
-    if (errors.length) {
-      errors.forEach(error => Notifications.error(error));
-      if (!createdResources.length) throw errors[0];
-=======
     // skip empty documents
     const resources = yaml.loadAll(this.data).filter(Boolean);
     const createdResources: string[] = [];
@@ -101,18 +77,18 @@
       } else {
         Notifications.error(result.reason.toString());
       }
->>>>>>> 8072b44b
     }
-    const successMessage = (
-      <p>
-        {createdResources.length === 1 ? "Resource" : "Resources"}{" "}
-        <b>{createdResources.join(", ")}</b> successfully created
-      </p>
-    );
 
-    Notifications.ok(successMessage);
+    if (createdResources.length > 0) {
+      Notifications.ok((
+        <p>
+          {createdResources.length === 1 ? "Resource" : "Resources"}{" "}
+          <b>{createdResources.join(", ")}</b> successfully created
+        </p>
+      ));
+    }
 
-    return successMessage;
+    return undefined;
   };
 
   renderControls() {
