/**
 * Copyright (c) 2021 OpenLens Authors
 *
 * Permission is hereby granted, free of charge, to any person obtaining a copy of
 * this software and associated documentation files (the "Software"), to deal in
 * the Software without restriction, including without limitation the rights to
 * use, copy, modify, merge, publish, distribute, sublicense, and/or sell copies of
 * the Software, and to permit persons to whom the Software is furnished to do so,
 * subject to the following conditions:
 *
 * The above copyright notice and this permission notice shall be included in all
 * copies or substantial portions of the Software.
 *
 * THE SOFTWARE IS PROVIDED "AS IS", WITHOUT WARRANTY OF ANY KIND, EXPRESS OR
 * IMPLIED, INCLUDING BUT NOT LIMITED TO THE WARRANTIES OF MERCHANTABILITY, FITNESS
 * FOR A PARTICULAR PURPOSE AND NONINFRINGEMENT. IN NO EVENT SHALL THE AUTHORS OR
 * COPYRIGHT HOLDERS BE LIABLE FOR ANY CLAIM, DAMAGES OR OTHER LIABILITY, WHETHER
 * IN AN ACTION OF CONTRACT, TORT OR OTHERWISE, ARISING FROM, OUT OF OR IN
 * CONNECTION WITH THE SOFTWARE OR THE USE OR OTHER DEALINGS IN THE SOFTWARE.
 */

import "./crd-details.scss";

import React from "react";
import { Link } from "react-router-dom";
import { observer } from "mobx-react";
<<<<<<< HEAD
import type { CustomResourceDefinition } from "../../../common/k8s-api/endpoints/crd.api";
=======
import { CustomResourceDefinition } from "../../../common/k8s-api/endpoints/crd.api";
import { cssNames } from "../../utils";
import { ThemeStore } from "../../theme.store";
>>>>>>> 86da6260
import { Badge } from "../badge";
import { DrawerItem, DrawerTitle } from "../drawer";
import type { KubeObjectDetailsProps } from "../kube-object-details";
import { Table, TableCell, TableHead, TableRow } from "../table";
import { Input } from "../input";
import { KubeObjectMeta } from "../kube-object-meta";
<<<<<<< HEAD
import { MonacoEditor } from "../monaco-editor";
=======
import MonacoEditor from "react-monaco-editor";
import { UserStore } from "../../../common/user-store";
import logger from "../../../common/logger";
>>>>>>> 86da6260

interface Props extends KubeObjectDetailsProps<CustomResourceDefinition> {
}

@observer
export class CRDDetails extends React.Component<Props> {
  render() {
    const { object: crd } = this.props;

    if (!crd) {
      return null;
    }

    if (!(crd instanceof CustomResourceDefinition)) {
      logger.error("[CRDDetails]: passed object that is not an instanceof CustomResourceDefinition", crd);

      return null;
    }

    const { plural, singular, kind, listKind } = crd.getNames();
    const printerColumns = crd.getPrinterColumns();
    const validation = crd.getValidation();

    return (
      <div className="CRDDetails">
        <KubeObjectMeta object={crd}/>

        <DrawerItem name="Group">
          {crd.getGroup()}
        </DrawerItem>
        <DrawerItem name="Version">
          {crd.getVersion()}
        </DrawerItem>
        <DrawerItem name="Stored versions">
          {crd.getStoredVersions()}
        </DrawerItem>
        <DrawerItem name="Scope">
          {crd.getScope()}
        </DrawerItem>
        <DrawerItem name="Resource">
          <Link to={crd.getResourceUrl()}>
            {crd.getResourceTitle()}
          </Link>
        </DrawerItem>
        <DrawerItem name="Conversion" className="flex gaps align-flex-start">
          <Input
            multiLine
            theme="round-black"
            className="box grow"
            value={crd.getConversion()}
            readOnly
          />
        </DrawerItem>
        <DrawerItem name="Conditions" className="conditions" labelsOnly>
          {
            crd.getConditions().map(condition => {
              const { type, message, lastTransitionTime, status } = condition;

              return (
                <Badge
                  key={type}
                  label={type}
                  disabled={status === "False"}
                  className={type}
                  tooltip={(
                    <>
                      <p>{message}</p>
                      <p>Last transition time: {lastTransitionTime}</p>
                    </>
                  )}
                />
              );
            })
          }
        </DrawerItem>
        <DrawerTitle title="Names"/>
        <Table selectable className="names box grow">
          <TableHead>
            <TableCell>plural</TableCell>
            <TableCell>singular</TableCell>
            <TableCell>kind</TableCell>
            <TableCell>listKind</TableCell>
          </TableHead>
          <TableRow>
            <TableCell>{plural}</TableCell>
            <TableCell>{singular}</TableCell>
            <TableCell>{kind}</TableCell>
            <TableCell>{listKind}</TableCell>
          </TableRow>
        </Table>
        {printerColumns.length > 0 &&
        <>
          <DrawerTitle title="Additional Printer Columns"/>
          <Table selectable className="printer-columns box grow">
            <TableHead>
              <TableCell className="name">Name</TableCell>
              <TableCell className="type">Type</TableCell>
              <TableCell className="json-path">JSON Path</TableCell>
            </TableHead>
            {
              printerColumns.map((column, index) => {
                const { name, type, jsonPath } = column;

                return (
                  <TableRow key={index}>
                    <TableCell className="name">{name}</TableCell>
                    <TableCell className="type">{type}</TableCell>
                    <TableCell className="json-path">
                      <Badge label={jsonPath}/>
                    </TableCell>
                  </TableRow>
                );
              })
            }
          </Table>
        </>
        }
        {validation &&
        <>
          <DrawerTitle title="Validation"/>
          <MonacoEditor readOnly value={validation}/>
        </>
        }
      </div>
    );
  }
}<|MERGE_RESOLUTION|>--- conflicted
+++ resolved
@@ -24,26 +24,16 @@
 import React from "react";
 import { Link } from "react-router-dom";
 import { observer } from "mobx-react";
-<<<<<<< HEAD
-import type { CustomResourceDefinition } from "../../../common/k8s-api/endpoints/crd.api";
-=======
 import { CustomResourceDefinition } from "../../../common/k8s-api/endpoints/crd.api";
-import { cssNames } from "../../utils";
-import { ThemeStore } from "../../theme.store";
->>>>>>> 86da6260
 import { Badge } from "../badge";
 import { DrawerItem, DrawerTitle } from "../drawer";
 import type { KubeObjectDetailsProps } from "../kube-object-details";
 import { Table, TableCell, TableHead, TableRow } from "../table";
 import { Input } from "../input";
 import { KubeObjectMeta } from "../kube-object-meta";
-<<<<<<< HEAD
 import { MonacoEditor } from "../monaco-editor";
-=======
-import MonacoEditor from "react-monaco-editor";
 import { UserStore } from "../../../common/user-store";
 import logger from "../../../common/logger";
->>>>>>> 86da6260
 
 interface Props extends KubeObjectDetailsProps<CustomResourceDefinition> {
 }
