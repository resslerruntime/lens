/**
 * Copyright (c) 2021 OpenLens Authors
 *
 * Permission is hereby granted, free of charge, to any person obtaining a copy of
 * this software and associated documentation files (the "Software"), to deal in
 * the Software without restriction, including without limitation the rights to
 * use, copy, modify, merge, publish, distribute, sublicense, and/or sell copies of
 * the Software, and to permit persons to whom the Software is furnished to do so,
 * subject to the following conditions:
 *
 * The above copyright notice and this permission notice shall be included in all
 * copies or substantial portions of the Software.
 *
 * THE SOFTWARE IS PROVIDED "AS IS", WITHOUT WARRANTY OF ANY KIND, EXPRESS OR
 * IMPLIED, INCLUDING BUT NOT LIMITED TO THE WARRANTIES OF MERCHANTABILITY, FITNESS
 * FOR A PARTICULAR PURPOSE AND NONINFRINGEMENT. IN NO EVENT SHALL THE AUTHORS OR
 * COPYRIGHT HOLDERS BE LIABLE FOR ANY CLAIM, DAMAGES OR OTHER LIABILITY, WHETHER
 * IN AN ACTION OF CONTRACT, TORT OR OTHERWISE, ARISING FROM, OUT OF OR IN
 * CONNECTION WITH THE SOFTWARE OR THE USE OR OTHER DEALINGS IN THE SOFTWARE.
 */

import { app, ipcMain } from "electron";
import semver, { SemVer } from "semver";
import { action, computed, makeObservable, observable, reaction } from "mobx";
import { BaseStore } from "../base-store";
import migrations, { fileNameMigration } from "../../migrations/user-store";
import { getAppVersion } from "../utils/app-version";
import { kubeConfigDefaultPath } from "../kube-helpers";
import { appEventBus } from "../event-bus";
import path from "path";
import { ObservableToggleSet, toJS } from "../../renderer/utils";
import { DESCRIPTORS, EditorConfiguration, KubeconfigSyncValue, UserPreferencesModel } from "./preferences-helpers";
import logger from "../../main/logger";
<<<<<<< HEAD
import { getPath } from "../utils/getPath";
=======
import type { monaco } from "react-monaco-editor";
import { AppPaths } from "../app-paths";
>>>>>>> bcb18668

export interface UserStoreModel {
  lastSeenAppVersion: string;
  preferences: UserPreferencesModel;
}

export class UserStore extends BaseStore<UserStoreModel> /* implements UserStoreFlatModel (when strict null is enabled) */ {
  constructor() {
    super({
      configName: "lens-user-store",
      migrations,
    });

    makeObservable(this);

    if (ipcMain) {
      fileNameMigration();
    }

    this.load();
  }

  @observable lastSeenAppVersion = "0.0.0";

  /**
   * used in add-cluster page for providing context
   */
  @observable kubeConfigPath = kubeConfigDefaultPath;
  @observable seenContexts = observable.set<string>();
  @observable newContexts = observable.set<string>();
  @observable allowTelemetry: boolean;
  @observable allowErrorReporting: boolean;
  @observable allowUntrustedCAs: boolean;
  @observable colorTheme: string;
  @observable localeTimezone: string;
  @observable downloadMirror: string;
  @observable httpsProxy?: string;
  @observable shell?: string;
  @observable downloadBinariesPath?: string;
  @observable kubectlBinariesPath?: string;
  @observable terminalCopyOnSelect: boolean;
  @observable updateChannel?: string;

  /**
   * Download kubectl binaries matching cluster version
   */
  @observable downloadKubectlBinaries: boolean;
  @observable openAtLogin: boolean;

  /**
   * The column IDs under each configurable table ID that have been configured
   * to not be shown
   */
  hiddenTableColumns = observable.map<string, ObservableToggleSet<string>>();

  /**
   * Monaco editor configs
   */
  @observable editorConfiguration: EditorConfiguration;

  /**
   * The set of file/folder paths to be synced
   */
  syncKubeconfigEntries = observable.map<string, KubeconfigSyncValue>();

  @computed get isNewVersion() {
    return semver.gt(getAppVersion(), this.lastSeenAppVersion);
  }

  @computed get resolvedShell(): string | undefined {
    return this.shell || process.env.SHELL || process.env.PTYSHELL;
  }

  readonly isAllowedToDowngrade = new SemVer(getAppVersion()).prerelease[0] !== "latest";

  startMainReactions() {
    // track telemetry availability
    reaction(() => this.allowTelemetry, allowed => {
      appEventBus.emit({ name: "telemetry", action: allowed ? "enabled" : "disabled" });
    });

    // open at system start-up
    reaction(() => this.openAtLogin, openAtLogin => {
      app.setLoginItemSettings({
        openAtLogin,
        openAsHidden: true,
        args: ["--hidden"]
      });
    }, {
      fireImmediately: true,
    });
  }

  /**
   * Checks if a column (by ID) for a table (by ID) is configured to be hidden
   * @param tableId The ID of the table to be checked against
   * @param columnIds The list of IDs the check if one is hidden
   * @returns true if at least one column under the table is set to hidden
   */
  isTableColumnHidden(tableId: string, ...columnIds: string[]): boolean {
    if (columnIds.length === 0) {
      return false;
    }

    const config = this.hiddenTableColumns.get(tableId);

    if (!config) {
      return false;
    }

    return columnIds.some(columnId => config.has(columnId));
  }

  @action
  /**
   * Toggles the hidden configuration of a table's column
   */
  toggleTableColumnVisibility(tableId: string, columnId: string) {
    if (!this.hiddenTableColumns.get(tableId)) {
      this.hiddenTableColumns.set(tableId, new ObservableToggleSet());
    }

    this.hiddenTableColumns.get(tableId).toggle(columnId);
  }

  @action
  resetTheme() {
    this.colorTheme = DESCRIPTORS.colorTheme.fromStore(undefined);
  }

  @action
  saveLastSeenAppVersion() {
    appEventBus.emit({ name: "app", action: "whats-new-seen" });
    this.lastSeenAppVersion = getAppVersion();
  }

  @action
  setLocaleTimezone(tz: string) {
    this.localeTimezone = tz;
  }

  @action
  protected fromStore({ lastSeenAppVersion, preferences }: Partial<UserStoreModel> = {}) {
    logger.debug("UserStore.fromStore()", { lastSeenAppVersion, preferences });

    if (lastSeenAppVersion) {
      this.lastSeenAppVersion = lastSeenAppVersion;
    }

    this.httpsProxy = DESCRIPTORS.httpsProxy.fromStore(preferences?.httpsProxy);
    this.shell = DESCRIPTORS.shell.fromStore(preferences?.shell);
    this.colorTheme = DESCRIPTORS.colorTheme.fromStore(preferences?.colorTheme);
    this.localeTimezone = DESCRIPTORS.localeTimezone.fromStore(preferences?.localeTimezone);
    this.allowUntrustedCAs = DESCRIPTORS.allowUntrustedCAs.fromStore(preferences?.allowUntrustedCAs);
    this.allowTelemetry = DESCRIPTORS.allowTelemetry.fromStore(preferences?.allowTelemetry);
    this.allowErrorReporting = DESCRIPTORS.allowErrorReporting.fromStore(preferences?.allowErrorReporting);
    this.downloadMirror = DESCRIPTORS.downloadMirror.fromStore(preferences?.downloadMirror);
    this.downloadKubectlBinaries = DESCRIPTORS.downloadKubectlBinaries.fromStore(preferences?.downloadKubectlBinaries);
    this.downloadBinariesPath = DESCRIPTORS.downloadBinariesPath.fromStore(preferences?.downloadBinariesPath);
    this.kubectlBinariesPath = DESCRIPTORS.kubectlBinariesPath.fromStore(preferences?.kubectlBinariesPath);
    this.openAtLogin = DESCRIPTORS.openAtLogin.fromStore(preferences?.openAtLogin);
    this.hiddenTableColumns.replace(DESCRIPTORS.hiddenTableColumns.fromStore(preferences?.hiddenTableColumns));
    this.syncKubeconfigEntries.replace(DESCRIPTORS.syncKubeconfigEntries.fromStore(preferences?.syncKubeconfigEntries));
    this.editorConfiguration = DESCRIPTORS.editorConfiguration.fromStore(preferences?.editorConfiguration);
    this.terminalCopyOnSelect = DESCRIPTORS.terminalCopyOnSelect.fromStore(preferences?.terminalCopyOnSelect);
    this.updateChannel = DESCRIPTORS.updateChannel.fromStore(preferences?.updateChannel);
  }

  toJSON(): UserStoreModel {
    const model: UserStoreModel = {
      lastSeenAppVersion: this.lastSeenAppVersion,
      preferences: {
        httpsProxy: DESCRIPTORS.httpsProxy.toStore(this.httpsProxy),
        shell: DESCRIPTORS.shell.toStore(this.shell),
        colorTheme: DESCRIPTORS.colorTheme.toStore(this.colorTheme),
        localeTimezone: DESCRIPTORS.localeTimezone.toStore(this.localeTimezone),
        allowUntrustedCAs: DESCRIPTORS.allowUntrustedCAs.toStore(this.allowUntrustedCAs),
        allowTelemetry: DESCRIPTORS.allowTelemetry.toStore(this.allowTelemetry),
        allowErrorReporting: DESCRIPTORS.allowErrorReporting.toStore(this.allowErrorReporting),
        downloadMirror: DESCRIPTORS.downloadMirror.toStore(this.downloadMirror),
        downloadKubectlBinaries: DESCRIPTORS.downloadKubectlBinaries.toStore(this.downloadKubectlBinaries),
        downloadBinariesPath: DESCRIPTORS.downloadBinariesPath.toStore(this.downloadBinariesPath),
        kubectlBinariesPath: DESCRIPTORS.kubectlBinariesPath.toStore(this.kubectlBinariesPath),
        openAtLogin: DESCRIPTORS.openAtLogin.toStore(this.openAtLogin),
        hiddenTableColumns: DESCRIPTORS.hiddenTableColumns.toStore(this.hiddenTableColumns),
        syncKubeconfigEntries: DESCRIPTORS.syncKubeconfigEntries.toStore(this.syncKubeconfigEntries),
        editorConfiguration: DESCRIPTORS.editorConfiguration.toStore(this.editorConfiguration),
        terminalCopyOnSelect: DESCRIPTORS.terminalCopyOnSelect.toStore(this.terminalCopyOnSelect),
        updateChannel: DESCRIPTORS.updateChannel.toStore(this.updateChannel),
      },
    };

    return toJS(model);
  }
}

/**
 * Getting default directory to download kubectl binaries
 * @returns string
 */
export function getDefaultKubectlDownloadPath(): string {
  return path.join(AppPaths.get("userData"), "binaries");
}<|MERGE_RESOLUTION|>--- conflicted
+++ resolved
@@ -31,12 +31,7 @@
 import { ObservableToggleSet, toJS } from "../../renderer/utils";
 import { DESCRIPTORS, EditorConfiguration, KubeconfigSyncValue, UserPreferencesModel } from "./preferences-helpers";
 import logger from "../../main/logger";
-<<<<<<< HEAD
-import { getPath } from "../utils/getPath";
-=======
-import type { monaco } from "react-monaco-editor";
 import { AppPaths } from "../app-paths";
->>>>>>> bcb18668
 
 export interface UserStoreModel {
   lastSeenAppVersion: string;
