{
  "name": "open-lens",
  "productName": "OpenLens",
  "description": "OpenLens - Open Source IDE for Kubernetes",
  "homepage": "https://github.com/lensapp/lens",
  "version": "5.3.0-alpha.2",
  "main": "static/build/main.js",
  "copyright": "© 2021 OpenLens Authors",
  "license": "MIT",
  "author": {
    "name": "OpenLens Authors",
    "email": "info@k8slens.dev"
  },
  "scripts": {
    "dev": "concurrently -i -k \"yarn run dev-run -C\" yarn:dev:*",
    "dev-build": "concurrently yarn:compile:*",
    "debug-build": "concurrently yarn:compile:main yarn:compile:extension-types",
    "dev-run": "nodemon --watch static/build/main.js --exec \"electron --remote-debugging-port=9223 --inspect .\"",
    "dev:main": "yarn run compile:main --watch",
    "dev:renderer": "yarn run webpack-dev-server --config webpack.renderer.ts",
    "dev:extension-types": "yarn run compile:extension-types --watch",
    "compile": "env NODE_ENV=production concurrently yarn:compile:*",
    "compile:main": "yarn run webpack --config webpack.main.ts",
    "compile:renderer": "yarn run webpack --config webpack.renderer.ts",
    "compile:extension-types": "yarn run webpack --config webpack.extensions.ts",
    "npm:fix-build-version": "yarn run ts-node build/set_build_version.ts",
    "npm:fix-package-version": "yarn run ts-node build/set_npm_version.ts",
    "build:linux": "yarn run compile && electron-builder --linux --dir",
    "build:mac": "yarn run compile && electron-builder --mac --dir",
    "build:win": "yarn run compile && electron-builder --win --dir",
    "integration": "jest --runInBand --detectOpenHandles --forceExit integration",
    "dist": "yarn run compile && electron-builder --publish onTag",
    "dist:dir": "yarn run dist --dir -c.compression=store -c.mac.identity=null",
    "download-bins": "concurrently yarn:download:*",
    "download:kubectl": "yarn run ts-node build/download_kubectl.ts",
    "download:helm": "yarn run ts-node build/download_helm.ts",
    "build:tray-icons": "yarn run ts-node build/build_tray_icon.ts",
    "lint": "PROD=true yarn run eslint --ext js,ts,tsx --max-warnings=0 .",
    "lint:fix": "yarn run lint --fix",
    "mkdocs-serve-local": "docker build -t mkdocs-serve-local:latest mkdocs/ && docker run --rm -it -p 8000:8000 -v ${PWD}:/docs mkdocs-serve-local:latest",
    "verify-docs": "docker build -t mkdocs-serve-local:latest mkdocs/ && docker run --rm -v ${PWD}:/docs mkdocs-serve-local:latest build --strict",
    "typedocs-extensions-api": "yarn run typedoc src/extensions/extension-api.ts",
    "version-checkout": "cat package.json | jq '.version' -r | xargs printf \"release/v%s\" | xargs git checkout -b",
    "version-commit": "cat package.json | jq '.version' -r | xargs printf \"release v%s\" | git commit --no-edit -s -F -",
    "version": "yarn run version-checkout && git add package.json && yarn run version-commit",
    "postversion": "git push --set-upstream ${GIT_REMOTE:-origin} release/v$npm_package_version"
  },
  "config": {
    "bundledKubectlVersion": "1.21.2",
    "bundledHelmVersion": "3.6.3",
    "sentryDsn": ""
  },
  "engines": {
    "node": ">=14 <15"
  },
  "jest": {
    "collectCoverage": false,
    "verbose": true,
    "transform": {
      "^.+\\.tsx?$": "ts-jest"
    },
    "moduleNameMapper": {
      "\\.(css|scss)$": "<rootDir>/__mocks__/styleMock.ts",
      "\\.(svg)$": "<rootDir>/__mocks__/imageMock.ts",
      "src/(.*)": "<rootDir>/__mocks__/windowMock.ts"
    },
    "modulePathIgnorePatterns": [
      "<rootDir>/dist",
      "<rootDir>/src/extensions/npm"
    ],
    "setupFiles": [
      "<rootDir>/src/jest.setup.ts",
      "jest-canvas-mock"
    ]
  },
  "build": {
    "generateUpdatesFilesForAllChannels": true,
    "files": [
      "static/build/main.js"
    ],
    "afterSign": "build/notarize.js",
    "extraResources": [
      {
        "from": "locales/",
        "to": "locales/",
        "filter": "**/*.js"
      },
      {
        "from": "static/",
        "to": "static/",
        "filter": "!**/main.js"
      },
      {
        "from": "build/tray",
        "to": "static/icons",
        "filter": "*.png"
      },
      {
        "from": "extensions/",
        "to": "./extensions/",
        "filter": [
          "**/*.tgz",
          "**/package.json",
          "!**/node_modules"
        ]
      },
      {
        "from": "templates/",
        "to": "./templates/",
        "filter": "**/*.yaml"
      },
      "LICENSE"
    ],
    "linux": {
      "category": "Network",
      "artifactName": "${productName}-${version}.${arch}.${ext}",
      "target": [
        "deb",
        "rpm",
        "AppImage"
      ],
      "extraResources": [
        {
          "from": "binaries/client/linux/${arch}/kubectl",
          "to": "./${arch}/kubectl"
        },
        {
          "from": "binaries/client/${arch}/helm3/helm3",
          "to": "./helm3/helm3"
        }
      ]
    },
    "mac": {
      "hardenedRuntime": true,
      "gatekeeperAssess": false,
      "entitlements": "build/entitlements.mac.plist",
      "entitlementsInherit": "build/entitlements.mac.plist",
      "extraResources": [
        {
          "from": "binaries/client/darwin/${arch}/kubectl",
          "to": "./${arch}/kubectl"
        },
        {
          "from": "binaries/client/${arch}/helm3/helm3",
          "to": "./helm3/helm3"
        }
      ]
    },
    "win": {
      "target": [
        "nsis"
      ],
      "extraResources": [
        {
          "from": "binaries/client/windows/x64/kubectl.exe",
          "to": "./x64/kubectl.exe"
        },
        {
          "from": "binaries/client/windows/ia32/kubectl.exe",
          "to": "./ia32/kubectl.exe"
        },
        {
          "from": "binaries/client/x64/helm3/helm3.exe",
          "to": "./helm3/helm3.exe"
        }
      ]
    },
    "nsis": {
      "include": "build/installer.nsh",
      "oneClick": false,
      "allowToChangeInstallationDirectory": true
    },
    "protocols": {
      "name": "Lens Protocol Handler",
      "schemes": [
        "lens"
      ],
      "role": "Viewer"
    }
  },
  "dependencies": {
    "@electron/remote": "^1.2.2",
    "@hapi/call": "^8.0.1",
    "@hapi/subtext": "^7.0.3",
    "@kubernetes/client-node": "^0.15.1",
    "@sentry/electron": "^2.5.0",
    "@sentry/integrations": "^6.10.0",
    "abort-controller": "^3.0.0",
    "array-move": "^3.0.1",
    "auto-bind": "^4.0.0",
    "autobind-decorator": "^2.4.0",
    "await-lock": "^2.1.0",
    "byline": "^5.0.0",
    "chalk": "^4.1.0",
    "chokidar": "^3.4.3",
    "conf": "^7.1.2",
    "crypto-js": "^4.1.1",
    "electron-devtools-installer": "^3.2.0",
    "electron-updater": "^4.6.0",
    "electron-window-state": "^5.0.3",
    "fs-extra": "^9.0.1",
    "glob": "^7.2.0",
    "glob-to-regexp": "^0.4.1",
    "got": "^11.8.2",
    "grapheme-splitter": "^1.0.4",
    "handlebars": "^4.7.7",
    "http-proxy": "^1.18.1",
    "immer": "^9.0.6",
    "joi": "^17.4.2",
    "js-yaml": "^4.1.0",
    "jsdom": "^16.7.0",
    "jsonpath": "^1.1.1",
    "lodash": "^4.17.15",
    "mac-ca": "^1.0.6",
    "marked": "^2.1.3",
    "md5-file": "^5.0.0",
    "mobx": "^6.3.0",
    "mobx-observable-history": "^2.0.1",
    "mobx-react": "^7.2.0",
    "mock-fs": "^4.14.0",
    "moment": "^2.29.1",
    "moment-timezone": "^0.5.33",
<<<<<<< HEAD
    "monaco-editor": "^0.29.1",
    "monaco-editor-webpack-plugin": "^5.0.0",
    "node-fetch": "^2.6.1",
=======
    "monaco-editor": "^0.26.1",
    "node-fetch": "^2.6.5",
>>>>>>> 169f443c
    "node-pty": "^0.10.1",
    "npm": "^6.14.15",
    "p-limit": "^3.1.0",
    "path-to-regexp": "^6.2.0",
    "proper-lockfile": "^4.1.2",
    "react": "^17.0.2",
    "react-dom": "^17.0.2",
    "react-material-ui-carousel": "^2.3.5",
    "react-router": "^5.2.0",
    "react-virtualized-auto-sizer": "^1.0.6",
    "readable-stream": "^3.6.0",
    "request": "^2.88.2",
    "request-promise-native": "^1.0.9",
    "rfc6902": "^4.0.2",
    "semver": "^7.3.2",
    "serializr": "^2.0.5",
    "shell-env": "^3.0.1",
    "spdy": "^4.0.2",
    "tar": "^6.1.10",
    "tcp-port-used": "^1.0.2",
    "tempy": "1.0.1",
    "url-parse": "^1.5.3",
    "uuid": "^8.3.2",
    "win-ca": "^3.4.5",
    "winston": "^3.3.3",
    "winston-console-format": "^1.0.8",
    "winston-transport-browserconsole": "^1.0.5",
    "ws": "^7.5.5"
  },
  "devDependencies": {
    "@material-ui/core": "^4.12.3",
    "@material-ui/icons": "^4.11.2",
    "@material-ui/lab": "^4.0.0-alpha.60",
    "@pmmmwh/react-refresh-webpack-plugin": "^0.4.3",
    "@sentry/react": "^6.13.3",
    "@sentry/types": "^6.8.0",
    "@testing-library/dom": "^8.9.0",
    "@testing-library/jest-dom": "^5.14.1",
    "@testing-library/react": "^11.2.6",
    "@testing-library/user-event": "^13.5.0",
    "@types/byline": "^4.2.33",
    "@types/chart.js": "^2.9.34",
    "@types/color": "^3.0.2",
    "@types/crypto-js": "^3.1.47",
    "@types/dompurify": "^2.3.1",
    "@types/electron-devtools-installer": "^2.2.0",
    "@types/fs-extra": "^9.0.1",
    "@types/glob-to-regexp": "^0.4.1",
    "@types/hapi": "^18.0.6",
    "@types/hoist-non-react-statics": "^3.3.1",
    "@types/html-webpack-plugin": "^3.2.6",
    "@types/http-proxy": "^1.17.7",
    "@types/jest": "^26.0.24",
    "@types/js-yaml": "^4.0.2",
    "@types/jsdom": "^16.2.13",
    "@types/jsonpath": "^0.2.0",
    "@types/lodash": "^4.14.155",
    "@types/marked": "^2.0.4",
    "@types/md5-file": "^4.0.2",
    "@types/mini-css-extract-plugin": "^0.9.1",
    "@types/mock-fs": "^4.13.1",
    "@types/module-alias": "^2.0.1",
    "@types/node": "14.17.27",
    "@types/node-fetch": "^2.5.12",
    "@types/npm": "^2.0.32",
    "@types/progress-bar-webpack-plugin": "^2.1.2",
    "@types/proper-lockfile": "^4.1.2",
    "@types/randomcolor": "^0.5.6",
    "@types/react": "^17.0.29",
    "@types/react-beautiful-dnd": "^13.1.2",
    "@types/react-dom": "^17.0.9",
    "@types/react-router-dom": "^5.3.1",
    "@types/react-select": "3.1.2",
    "@types/react-table": "^7.7.7",
    "@types/react-virtualized-auto-sizer": "^1.0.1",
    "@types/react-window": "^1.8.5",
    "@types/readable-stream": "^2.3.11",
    "@types/request": "^2.48.7",
    "@types/request-promise-native": "^1.0.18",
    "@types/semver": "^7.2.0",
    "@types/sharp": "^0.28.3",
    "@types/spdy": "^3.4.4",
    "@types/tar": "^4.0.5",
    "@types/tcp-port-used": "^1.0.0",
    "@types/tempy": "^0.3.0",
    "@types/triple-beam": "^1.3.2",
    "@types/url-parse": "^1.4.4",
    "@types/uuid": "^8.3.1",
    "@types/webdriverio": "^4.13.0",
    "@types/webpack": "^4.41.31",
    "@types/webpack-dev-server": "^3.11.6",
    "@types/webpack-env": "^1.16.3",
    "@types/webpack-node-externals": "^1.7.1",
    "@typescript-eslint/eslint-plugin": "^4.33.0",
    "@typescript-eslint/parser": "^4.29.1",
    "ansi_up": "^5.0.1",
    "chart.js": "^2.9.4",
    "circular-dependency-plugin": "^5.2.2",
    "color": "^3.1.2",
    "concurrently": "^5.3.0",
    "css-loader": "^5.2.7",
    "deepdash": "^5.3.9",
    "dompurify": "^2.3.3",
    "electron": "^13.5.1",
    "electron-builder": "^22.11.11",
    "electron-notarize": "^0.3.0",
    "esbuild": "^0.13.8",
    "esbuild-loader": "^2.16.0",
    "eslint": "^7.32.0",
    "eslint-plugin-header": "^3.1.1",
    "eslint-plugin-react": "^7.26.1",
    "eslint-plugin-react-hooks": "^4.2.0",
    "eslint-plugin-unused-imports": "^1.1.5",
    "file-loader": "^6.2.0",
    "flex.box": "^3.4.4",
    "fork-ts-checker-webpack-plugin": "^5.2.1",
    "hoist-non-react-statics": "^3.3.2",
    "html-webpack-plugin": "^4.5.2",
    "identity-obj-proxy": "^3.0.0",
    "include-media": "^1.4.9",
    "jest": "26.6.3",
    "jest-canvas-mock": "^2.3.1",
    "jest-fetch-mock": "^3.0.3",
    "jest-mock-extended": "^1.0.18",
    "make-plural": "^6.2.2",
    "mini-css-extract-plugin": "^1.6.2",
    "node-gyp": "7.1.2",
    "node-loader": "^1.0.3",
    "nodemon": "^2.0.14",
    "playwright": "^1.15.2",
    "postcss": "^8.3.6",
    "postcss-loader": "4.3.0",
    "postinstall-postinstall": "^2.1.0",
    "progress-bar-webpack-plugin": "^2.1.0",
    "randomcolor": "^0.6.2",
    "raw-loader": "^4.0.2",
    "react-beautiful-dnd": "^13.1.0",
    "react-refresh": "^0.9.0",
    "react-router-dom": "^5.3.0",
    "react-select": "3.2.0",
    "react-select-event": "^5.1.0",
    "react-table": "^7.7.0",
    "react-window": "^1.8.5",
    "sass": "^1.43.2",
    "sass-loader": "^8.0.2",
    "sharp": "^0.29.1",
    "style-loader": "^2.0.0",
    "tailwindcss": "^2.2.17",
    "ts-jest": "26.5.6",
    "ts-loader": "^7.0.5",
    "ts-node": "^10.3.0",
    "type-fest": "^1.0.2",
    "typed-emitter": "^1.3.1",
    "typedoc": "0.22.6",
    "typedoc-plugin-markdown": "^3.11.3",
    "typeface-roboto": "^1.1.13",
    "typescript": "^4.4.3",
    "typescript-plugin-css-modules": "^3.4.0",
    "url-loader": "^4.1.1",
    "webpack": "^4.46.0",
    "webpack-cli": "^3.3.12",
    "webpack-dev-server": "^3.11.2",
    "webpack-node-externals": "^1.7.2",
    "what-input": "^5.2.10",
    "xterm": "^4.12.0",
    "xterm-addon-fit": "^0.5.0"
  }
}<|MERGE_RESOLUTION|>--- conflicted
+++ resolved
@@ -220,14 +220,9 @@
     "mock-fs": "^4.14.0",
     "moment": "^2.29.1",
     "moment-timezone": "^0.5.33",
-<<<<<<< HEAD
     "monaco-editor": "^0.29.1",
     "monaco-editor-webpack-plugin": "^5.0.0",
-    "node-fetch": "^2.6.1",
-=======
-    "monaco-editor": "^0.26.1",
     "node-fetch": "^2.6.5",
->>>>>>> 169f443c
     "node-pty": "^0.10.1",
     "npm": "^6.14.15",
     "p-limit": "^3.1.0",
