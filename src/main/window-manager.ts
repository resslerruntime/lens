--- conflicted
+++ resolved
@@ -10,12 +10,8 @@
 import { ClusterFrameInfo, clusterFrameMap } from "../common/cluster-frames";
 import { IpcRendererNavigationEvents } from "../renderer/navigation/events";
 import logger from "./logger";
-<<<<<<< HEAD
 import { isDevelopment, productName } from "../common/vars";
-=======
-import { productName } from "../common/vars";
 import { LensProxy } from "./proxy/lens-proxy";
->>>>>>> 8fff064e
 
 export class WindowManager extends Singleton {
   protected mainWindow: BrowserWindow;
@@ -28,6 +24,7 @@
   constructor() {
     super();
     makeObservable(this);
+
     this.bindEvents();
     this.initMenu();
     this.initTray();
